--- conflicted
+++ resolved
@@ -19,17 +19,10 @@
 NUMBER_OF_FEATURES = 2
 RANDOM_STATE = 1
 
-<<<<<<< HEAD
-# Value ranges
-TYPES_OF_DATA = [blob, aniso]
-MIN_NUMBER_OF_CLASSES = 2
-MAX_NUMBER_OF_CLASSES = 4
-=======
 # Dataset ranges
 DATA_TYPES = [blob, aniso]
 MIN_NUMBER_OF_CLASSES = 2
 MAX_NUMBER_OF_CLASSES = 7
->>>>>>> c9d3971e
 
 # Network architecture ranges
 MIN_NUMBER_OF_LAYERS = 1
